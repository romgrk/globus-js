var request = require('request'),
    transferBaseURL = 'https://transfer.api.globusonline.org/v0.10/endpoint/',
    authBaseURL = 'https://auth.globus.org/v2/api/';


/**
 * https://docs.globus.org/api/transfer/endpoint_activation/#get_activation_requirements
 */


/**
 * getActivationRequirements - Gets the activation requirements of a particular endpoint.
 *
 * @param  {string} bearerToken token authorized by globus.org
 * @param  {string} endpointId  UUID of endpoint you want to get the activation requirements for
 * @return {promise}          containing the body of the response
 */
exports.getActivationRequirements = function(bearerToken, endpointId) {
    return new Promise(function(resolve, reject) {
        var url = transferBaseURL + endpointId + '/activation_requirements';

        function callback(err, response, body) {
            if (err) {
                reject(new Error(err));
            }
            resolve(body);
        }

        request.get(url, callback).auth(null, null, true, bearerToken);
    });
};

// TODO: 7.2. Autoactivate endpoint function will go here


/**
 * exports - description
 *
<<<<<<< HEAD
 * @param  {type} bearerToken description
 * @param  {type} endpointId  description
 * @param  {type} username    description
 * @param  {type} passphrase  description
 * @return {type}             description
 */
exports.activateEndpoint = function(bearerToken, endpointId, hostname, username, passphrase) {
    return new Promise(function(resolve, reject) {
        var url = transferBaseURL + endpointId + '/activate';
        var reqBody = {
            json: {
                "DATA_TYPE": "activation_requirements",
                "hostname": hostname,
                "username": username,
                "passphrase": passphrase
            }
=======
 * @param  {string} bearerToken                      token authorized by globus.org
 * @param  {string} endpointId                       UUID of endpoint you want to activate
 * @param  {object} activation_requirements_document a json object gotten from getActivationRequirements(..) with the required values filled in (https://docs.globus.org/api/transfer/endpoint_activation/#activation_requirements_document)
 * @return {promise}                                  containing the body of the response
 */
exports.activateEndpoint = function(bearerToken, endpointId, activation_requirements_document) {
    return new Promise(function(resolve, reject) {
        var url = transferBaseURL + endpointId + '/activate';
        var reqBody = {
            json: activation_requirements_document
>>>>>>> 59b5ce40
        };

        function callback(err, response, body) {
            if (err) {
                reject(new Error(err));
            }
            resolve(body);
        }

        request.post(url, reqBody, callback).auth(null, null, true, bearerToken);
    });
};


/**
 * deactivateEndpoint - Deactivates a endpoint given its UUID.
 *
 * @param  {string} bearerToken token authorized by globus.org
 * @param  {string} endpointId  UUID of endpoint you want to deactivate
 * @return {promise}          containing the body of the response
 */
exports.deactivateEndpoint = function(bearerToken, endpointId) {
    return new Promise(function(resolve, reject) {
        var url = transferBaseURL + endpointId + '/deactivate';

        function callback(err, response, body) {
            if (err) {
                reject(new Error(err));
            }
            resolve(body);
        }

        request.post(url, callback).auth(null, null, true, bearerToken);
    });
};<|MERGE_RESOLUTION|>--- conflicted
+++ resolved
@@ -32,28 +32,16 @@
 
 // TODO: 7.2. Autoactivate endpoint function will go here
 
-
 /**
- * exports - description
+ * activateEndpoint - To active an endpoint, clients should get the activation
+ *  requirements for the endpoint (either explicitly or from the autoactivate
+ *  result), pick an activation method, and fill in values for the chosen
+ *  activation method. The requirements for the other methods not being used
+ *  must be removed before submitting the request.
  *
-<<<<<<< HEAD
- * @param  {type} bearerToken description
- * @param  {type} endpointId  description
- * @param  {type} username    description
- * @param  {type} passphrase  description
- * @return {type}             description
- */
-exports.activateEndpoint = function(bearerToken, endpointId, hostname, username, passphrase) {
-    return new Promise(function(resolve, reject) {
-        var url = transferBaseURL + endpointId + '/activate';
-        var reqBody = {
-            json: {
-                "DATA_TYPE": "activation_requirements",
-                "hostname": hostname,
-                "username": username,
-                "passphrase": passphrase
-            }
-=======
+ * On success, it will return a result code of the form "Activated.TYPE", where
+ * TYPE indicates the type of activation used.
+ *
  * @param  {string} bearerToken                      token authorized by globus.org
  * @param  {string} endpointId                       UUID of endpoint you want to activate
  * @param  {object} activation_requirements_document a json object gotten from getActivationRequirements(..) with the required values filled in (https://docs.globus.org/api/transfer/endpoint_activation/#activation_requirements_document)
@@ -64,7 +52,6 @@
         var url = transferBaseURL + endpointId + '/activate';
         var reqBody = {
             json: activation_requirements_document
->>>>>>> 59b5ce40
         };
 
         function callback(err, response, body) {
